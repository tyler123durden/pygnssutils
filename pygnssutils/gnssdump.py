"""
gnssdump.py

Command line utility, installed with PyPi library pygnssutils,
to stream the parsed UBX, NMEA or RTCM3 output of a GNSS device
to stdout or a designated output handler.

Created on 26 May 2022

:author: semuadmin
:copyright: SEMU Consulting © 2022
:license: BSD 3-Clause
"""
# pylint: disable=line-too-long eval-used

import os
from collections import defaultdict
from argparse import ArgumentParser, ArgumentDefaultsHelpFormatter
from socket import socket
from queue import Queue
from time import time
from datetime import datetime
from io import TextIOWrapper, BufferedWriter
from serial import Serial
from pyubx2 import (
    UBXReader,
    UBXMessage,
    VALCKSUM,
    GET,
    UBX_PROTOCOL,
    NMEA_PROTOCOL,
    RTCM3_PROTOCOL,
    ERR_LOG,
    ERR_RAISE,
    hextable,
)
from pynmeagps import NMEAMessage
import pynmeagps.exceptions as nme
import pyubx2.exceptions as ube
from pyrtcm import RTCMMessage
import pyrtcm.exceptions as rte
from pygnssutils._version import __version__ as VERSION
from pygnssutils.exceptions import ParameterError
from pygnssutils.globals import (
    FORMAT_PARSED,
    FORMAT_BINARY,
    FORMAT_HEX,
    FORMAT_HEXTABLE,
    FORMAT_PARSEDSTRING,
    FORMAT_JSON,
    VERBOSITY_MEDIUM,
    VERBOSITY_HIGH,
    VERBOSITY_DEBUG,
    LOGLIMIT,
    EPILOG,
)
from pygnssutils.helpers import format_json


class GNSSStreamer:
    """
    GNSS Streamer Class.

    Streams and parses UBX, NMEA or RTCM3 GNSS messages from any data stream (e.g. Serial, Socket or File)
    to stdout (e.g. terminal), outfile file or to a custom output handler. The custom output
    handler can either be a writeable output medium (serial, file, socket or Queue) or an evaluable
    Python expression e.g. lambda function.

    Ensure the custom handler is consistent with the output format e.g. don't try writing binary data to
    a text file.

    Input stream is defined via keyword arguments. One of either stream, socket, port or filename MUST be
    specified. The remaining arguments are all optional with defaults.
    """

    # pylint: disable=too-many-instance-attributes

    def __init__(self, **kwargs):
        """
        Context manager constructor.

        Example of usage with external protocol handler:

        gnssdump port=COM3 msgfilter=NAV-PVT ubxhandler="lambda msg: print(f'lat: {msg.lat}, lon: {msg.lon}')"

        :param object app: application from which this class is invoked (None)
        :param object stream: (kwarg) stream object (must implement read(n) -> bytes method)
        :param str port: (kwarg) serial port name
        :param str filename: (kwarg) input file FQN
        :param str socket: (kwarg) input socket host:port
        :param int baudrate: (kwarg) serial baud rate (9600)
        :param int timeout: (kwarg) serial timeout in seconds (3)
        :param int validate: (kwarg) 1 = validate checksums, 0 = do not validate (1)
        :param int msgmode: (kwarg) 0 = GET, 1 = SET, 2 = POLL (0)
        :param int parsebitfield: (kwarg) 1 = parse UBX 'X' attributes as bitfields, 0 = leave as bytes (1)
        :param int format: (kwarg) output format 1 = parsed, 2 = raw, 4 = hex, 8 = tabulated hex, 16 = parsed as string, 32 = JSON (1) (can be OR'd)
        :param int quitonerror: (kwarg) 0 = ignore errors,  1 = log errors and continue, 2 = (re)raise errors (1)
        :param int protfilter: (kwarg) 1 = NMEA, 2 = UBX, 4 = RTCM3 (7 - ALL)
        :param str msgfilter: (kwarg) comma-separated string of message identities e.g. 'NAV-PVT,GNGSA' (None)
        :param int limit: (kwarg) maximum number of messages to read (0 = unlimited)
        :param int verbosity: (kwarg) log message verbosity 0 = low, 1 = medium, 3 = high (1)
        :param str outfile: (kwarg) fully qualified path to output file (None)
        :param int logtofile: (kwarg) 0 = log to stdout, 1 = log to file '/logpath/gnssdump-timestamp.log' (0)
        :param str logpath: {kwarg} fully qualified path to logfile folder (".")
        :param object outputhandler: (kwarg) either writeable output medium or evaluable expression (None)
        :param object errorhandler: (kwarg) either writeable output medium or evaluable expression (None)
        :raises: ParameterError
        """
        # pylint: disable=raise-missing-from

        # self.__app = app  # Reference to calling application class (if applicable)

        self._reader = None
        self.ctx_mgr = False
        self._datastream = kwargs.get("datastream", None)
        self._port = kwargs.get("port", None)
        self._socket = kwargs.get("socket", None)
        self._outfile = kwargs.get("outfile", None)
        if self._socket is not None:
            sock = self._socket.split(":")
            if len(sock) != 2:
                raise ParameterError(
                    "socket keyword must be in the format host:port.\nType gnssdump -h for help."
                )
            self._socket_host = sock[0]
            self._socket_port = int(sock[1])
        self._filename = kwargs.get("filename", None)
        if (
            self._datastream is None
            and self._port is None
            and self._socket is None
            and self._filename is None
        ):
            raise ParameterError(
                "Either stream, port, socket or filename keyword argument must be provided.\nType gnssdump -h for help.",
            )

        try:
            self._baudrate = int(kwargs.get("baudrate", 9600))
            self._timeout = int(kwargs.get("timeout", 3))
            self._validate = int(kwargs.get("validate", VALCKSUM))
            self._msgmode = int(kwargs.get("msgmode", GET))
            self._parsebitfield = int(kwargs.get("parsebitfield", 1))
            self._format = int(kwargs.get("format", FORMAT_PARSED))
            self._quitonerror = int(kwargs.get("quitonerror", ERR_LOG))
            self._protfilter = int(
                kwargs.get("protfilter", NMEA_PROTOCOL | UBX_PROTOCOL | RTCM3_PROTOCOL)
            )
            msgfilter = kwargs.get("msgfilter", None)
            self._msgfilter = {}
            if msgfilter is None:
                self._msgfilter = None
            else:
                msgfilter = msgfilter.split(",")
                for msg in msgfilter:
                    filt = msg.strip(")").split("(")
                    if len(filt) == 2:  # identity & period filter
                        self._msgfilter[filt[0]] = (float(filt[1]), 0)
                    else:  # identity filter
                        self._msgfilter[filt[0]] = (0, 0)
            self._verbosity = int(kwargs.get("verbosity", VERBOSITY_MEDIUM))
            self._logtofile = int(kwargs.get("logtofile", 0))
            self._logpath = kwargs.get("logpath", ".")
            self._limit = int(kwargs.get("limit", 0))
            self._parsing = False
            self._stream = None
            self._msgcount = 0
            self._incount = defaultdict(int)
            self._filtcount = defaultdict(int)
            self._outcount = defaultdict(int)
            self._errcount = 0
            self._validargs = True
            self._loglines = 0
            self._output = None
            self._stopevent = False
            self._outputhandler = None
            self._errorhandler = None

            # flag to signify beginning of JSON array
            self._jsontop = True

            self._setup_output_handlers(**kwargs)

        except (ParameterError, ValueError, TypeError) as err:
            raise ParameterError(
                f"Invalid input arguments {kwargs}\n{err}\nType gnssdump -h for help."
            )

    def _setup_output_handlers(self, **kwargs):
        """
        Set up output handlers.

        Output handlers can either be writeable output media
        (Serial, File, socket or Queue) or an evaluable expression.

        'allhandler' applies to all protocols and overrides
        individual output handlers.
        """

        htypes = (Serial, TextIOWrapper, BufferedWriter, Queue, socket)

        erh = kwargs.get("errorhandler", None)
        if erh is not None:
            if isinstance(erh, htypes):
                self._errorhandler = erh
            else:
                self._errorhandler = eval(erh)

        oph = kwargs.get("outputhandler", None)
        if oph is not None:
            if isinstance(oph, htypes):
                self._outputhandler = oph
            else:
                self._outputhandler = eval(oph)
            return

    def __enter__(self):
        """
        Context manager enter routine.
        """

        self.ctx_mgr = True
        return self

    def __exit__(self, exc_type, exc_value, exc_traceback):
        """
        Context manager exit routine.
        """

        self.stop()

    def run(self, **kwargs) -> int:
        """
        Read from provided data stream (serial, file or other stream type).
        The data stream must support a read(n) -> bytes method.

        :param int limit: (kwarg) maximum number of messages to read (0 = unlimited)
        :return: rc 0 = fail, 1 = ok
        :rtype: int
        :raises: ParameterError if socket is not in form host:port
        """
        # pylint: disable=consider-using-with

        if self._outfile is not None:
            ftyp = "wb" if self._format == FORMAT_BINARY else "w"
            self._output = open(self._outfile, ftyp)

        self._limit = int(kwargs.get("limit", self._limit))

        # open the specified input stream
        if self._datastream is not None:  # generic stream
            with self._datastream as self._stream:
                self._start_reader()
        elif self._port is not None:  # serial
            with Serial(
                self._port, self._baudrate, timeout=self._timeout
            ) as self._stream:
                self._start_reader()
        elif self._socket is not None:  # socket
            with socket() as self._stream:
                self._stream.connect((self._socket_host, self._socket_port))
                self._start_reader()
        elif self._filename is not None:  # binary file
            with open(self._filename, "rb") as self._stream:
                self._start_reader()

        return 1

    def stop(self):
        """
        Shutdown streamer.
        """

        # if outputting json, add closing tag
        if self._format == FORMAT_JSON:
            self._cap_json(0)

        self._stopevent = True
        mss = "" if self._msgcount == 1 else "s"
        ers = "" if self._errcount == 1 else "s"

        msgs = [
            f"Messages input:    {dict(sorted(self._incount.items()))}",
            f"Messages filtered: {dict(sorted(self._filtcount.items()))}",
            f"Messages output:   {dict(sorted(self._outcount.items()))}",
        ]
        for msg in msgs:
            self._do_log(msg, VERBOSITY_HIGH)

        msg = (
            f"Streaming terminated, {self._msgcount:,} message{mss} "
            f"processed with {self._errcount:,} error{ers}.\n"
        )
        self._do_log(msg, VERBOSITY_MEDIUM)

        if self._output is not None:
            self._output.close()

    def _start_reader(self):
        """Create UBXReader instance."""

        self._reader = UBXReader(
            self._stream,
            quitonerror=self._quitonerror,
            protfilter=self._protfilter,
            validate=self._validate,
            msgmode=self._msgmode,
            parsebitfield=self._parsebitfield,
        )
        self._do_log(f"Parsing GNSS data stream from: {self._stream}...\n")

        # if outputting json, add opening tag
        if self._format == FORMAT_JSON:
            self._cap_json(1)

        self._do_parse()

    def _do_parse(self):
        """
        Read the data stream and direct to the appropriate
        UBX, NMEA or RTCM3 parser.

        :raises: EOFError if stream ends prematurely or message limit reached
        :raises: KeyboardInterrupt if user presses Ctrl-C
        :raises: Exception for any other uncaptured Exception
        """

        try:
            while (
                not self._stopevent
            ):  # loop until EOF, stream timeout or user hits Ctrl-C
                try:
                    (raw_data, parsed_data) = self._reader.read()
                except (
                    ube.UBXMessageError,
                    ube.UBXParseError,
                    ube.UBXStreamError,
                    ube.UBXTypeError,
                    nme.NMEAMessageError,
                    nme.NMEAParseError,
                    nme.NMEAStreamError,
                    nme.NMEATypeError,
                    rte.RTCMMessageError,
                    rte.RTCMParseError,
                    rte.RTCMStreamError,
                    rte.RTCMTypeError,
                ) as err:
                    self._do_error(err)
                    continue

                if raw_data is None:  # EOF or timeout
                    raise EOFError

                # get the message protocol (NMEA or UBX)
                handler = self._outputhandler
                msgprot = 0
                # establish the appropriate handler and identity for this protocol
                if isinstance(parsed_data, UBXMessage):
                    msgidentity = parsed_data.identity
                    msgprot = UBX_PROTOCOL
                elif isinstance(parsed_data, NMEAMessage):
                    msgidentity = parsed_data.identity
                    msgprot = NMEA_PROTOCOL
                elif isinstance(parsed_data, RTCMMessage):
                    msgidentity = parsed_data.identity
                    msgprot = RTCM3_PROTOCOL
                # does it pass the protocol filter?
                if self._protfilter & msgprot:
                    self._incount[msgidentity] += 1
                    # does it pass the message identity filter if there is one?
                    if self._filtered(msgidentity):
                        self._filtcount[msgidentity] += 1
                        continue
                    self._outcount[msgidentity] += 1
                    self._do_output(raw_data, parsed_data, handler)

                if self._limit and self._msgcount >= self._limit:
                    raise EOFError

        except EOFError:  # end of stream
            if not self.ctx_mgr:
                self.stop()

        except Exception as err:  # pylint: disable=broad-except
            self._quitonerror = ERR_RAISE  # don't ignore irrecoverable errors
            self._do_error(err)

    def _filtered(self, identity: str) -> bool:
        """
        Check if this message type is filtered.
        If per = 0, filter is based on identity.
        If per > 0, filter is based on identity & last output time.

        :param str identity: msg identity
        :return: true or false
        :rtype: bool
        """

        if self._msgfilter is None:
            return False

        if identity in self._msgfilter:
            per, tic = self._msgfilter[identity]
            if per == 0:  # no period filter
                return False
            toc = time()
            elapsed = toc - tic
            self._do_log(
                f"Time since last {identity} message was sent: {elapsed}",
                VERBOSITY_DEBUG,
            )
            # check if at least 95% of filter period has elapsed
            if elapsed >= 0.95 * per:
                self._msgfilter[identity] = (per, toc)
                return False

        return True

    def _do_output(self, raw: bytes, parsed: object, handler: object):
        """
        Output message to terminal in specified format(s) OR pass
        to external output handler if one is specified.

        :param bytes raw: raw (binary) message
        :param object parsed: parsed message
        :param object handler: output handler
        """

        self._msgcount += 1

        # stdout (can output multiple formats)
        if handler is None:
            if self._format & FORMAT_PARSED:
                self._do_print(parsed)
            if self._format & FORMAT_BINARY:
                self._do_print(raw)
            if self._format & FORMAT_HEX:
                self._do_print(raw.hex())
            if self._format & FORMAT_HEXTABLE:
                self._do_print(hextable(raw))
            if self._format & FORMAT_PARSEDSTRING:
                self._do_print(str(parsed))
            if self._format & FORMAT_JSON:
                self._do_print(self._do_json(parsed))
            return

        # writeable output media (can output one format)
        if self._format == FORMAT_PARSED:
            output = parsed
        elif self._format == FORMAT_PARSEDSTRING:
            output = f"{parsed}\n"
        elif self._format == FORMAT_HEX:
            output = str(raw.hex())
        elif self._format == FORMAT_HEXTABLE:
            output = str(hextable(raw))
        elif self._format == FORMAT_JSON:
            output = self._do_json(parsed)
        else:
            output = raw
        if isinstance(handler, (Serial, TextIOWrapper, BufferedWriter)):
            handler.write(output)
        elif isinstance(handler, Queue):
            handler.put(output)
        elif isinstance(handler, socket):
            handler.sendall(output)
        # treated as evaluable expression
        else:
            handler(output)

    def _do_print(self, data: object):
        """
        Print data to outfile or stdout.

        :param object data: data to print
        """

        if self._outfile is None:
            print(data)
        else:
            if (self._format == FORMAT_BINARY and not isinstance(data, bytes)) or (
                self._format != FORMAT_BINARY and not isinstance(data, str)
            ):
                data = f"{data}\n"
            self._output.write(data)

    def _do_error(self, err: Exception):
        """
        Handle error according to quitonerror flag;
        either ignore, log, (re)raise or pass to
        external error handler if one is specified.

        :param err Exception: error
        """

        if self._errorhandler is None:
            if self._quitonerror == ERR_RAISE:
                raise err
            if self._quitonerror == ERR_LOG:
                print(err)
        elif isinstance(self._errorhandler, (Serial, BufferedWriter)):
            self._errorhandler.write(err)
        elif isinstance(self._errorhandler, TextIOWrapper):
            self._errorhandler.write(str(err))
        elif isinstance(self._errorhandler, Queue):
            self._errorhandler.put(err)
        elif isinstance(self._errorhandler, socket):
            self._errorhandler.sendall(err)
        else:
            self._errorhandler(err)
        self._errcount += 1

    def _do_log(
        self,
        message: str,
        loglevel: int = VERBOSITY_MEDIUM,
    ):
        """
        Write timestamped log message according to verbosity and logfile settings.

        :param str message: message to log
        :param int loglevel: log level for this message (0,1,2)
        """

        msg = f"{datetime.now()}: {message}"
        if self._verbosity >= loglevel:
            if self._logtofile:
                self._cycle_log()
                with open(self._logpath, "a", encoding="UTF-8") as log:
                    log.write(msg + "\n")
                    self._loglines += 1
            else:
                print(msg)

    def _cycle_log(self):
        """
        Generate new timestamped logfile path.
        """

        if not self._loglines % LOGLIMIT:
            tim = datetime.now().strftime("%Y%m%d%H%M%S")
            self._logpath = os.path.join(self._logpath, f"gnssdump-{tim}.log")
            self._loglines = 0

    def _do_json(self, parsed: object) -> str:
        """
        If outputting JSON for this protocol, each message
        in array is terminated by comma except the last
        [{msg1},{msg2},...,[lastmsg]]

        :param object parsed: parsed GNSS message
        :returns: output
        :rtype: str
        """

        if self._jsontop:
            output = format_json(parsed)
            self._jsontop = False
        else:
            output = "," + format_json(parsed)
        return output

    def _cap_json(self, start: int):
        """
        Caps JSON file for each protocol handler.

        :param int start: 1 = start, 0 = end
        """

        if start:
            cap = '{"GNSS_Messages": ['
        else:
            cap = "]}"

        oph = self._outputhandler
        if oph is None:
            print(cap)
        elif isinstance(oph, (Serial, TextIOWrapper, BufferedWriter)):
            oph.write(cap)
        elif isinstance(oph, Queue):
            oph.put(cap)
        elif isinstance(oph, socket):
            oph.sendall(cap)

    @property
    def datastream(self) -> object:
        """
        Getter for stream.

        :return: data stream
        :rtype: object
        """

        return self._stream


def main():
    """
    CLI Entry point.

    :param: as per GNSSStreamer constructor.
    :raises: ParameterError if parameters are invalid
    """
    # pylint: disable=raise-missing-from

    arp = ArgumentParser(
        description="One of either -P port, -S socket or -F filename must be specified",
        epilog=EPILOG,
        formatter_class=ArgumentDefaultsHelpFormatter,
    )
    arp.add_argument("-V", "--version", action="version", version="%(prog)s " + VERSION)
    arp.add_argument("-P", "--port", required=False, help="Serial port")
    arp.add_argument("-F", "--filename", required=False, help="Input file path/name")
    arp.add_argument("-S", "--socket", required=False, help="Input socket host:port")
    arp.add_argument(
<<<<<<< HEAD
        "-b",
=======
>>>>>>> 7261a2ff
        "--baudrate",
        required=False,
        help="Serial baud rate",
        type=int,
        choices=[4800, 9600, 19200, 38400, 57600, 115200, 230400, 460800],
        default=9600,
    )
    arp.add_argument(
<<<<<<< HEAD
        "-t",
=======
>>>>>>> 7261a2ff
        "--timeout",
        required=False,
        help="Serial timeout in seconds",
        type=float,
        default=3.0,
    )
    arp.add_argument(
<<<<<<< HEAD
        "-f",
=======
>>>>>>> 7261a2ff
        "--format",
        required=False,
        help="Output format 1 = parsed, 2 = binary, 4 = hex, 8 = tabulated hex, 16 = parsed as string, 32 = JSON (can be OR'd)",
        type=int,
        default=1,
    )
    arp.add_argument(
<<<<<<< HEAD
        "-v",
=======
>>>>>>> 7261a2ff
        "--validate",
        required=False,
        help="1 = validate checksums, 0 = do not validate",
        type=int,
        choices=[0, 1],
        default=1,
    )
    arp.add_argument(
<<<<<<< HEAD
        "-m",
=======
>>>>>>> 7261a2ff
        "--msgmode",
        required=False,
        help="0 = GET, 1 = SET, 2 = POLL",
        type=int,
        choices=[0, 1, 2],
        default=0,
    )
    arp.add_argument(
        "--parsebitfield",
        required=False,
        help="1 = parse UBX 'X' attributes as bitfields, 0 = leave as bytes",
        type=int,
        choices=[0, 1],
        default=1,
    )
    arp.add_argument(
<<<<<<< HEAD
        "-q",
=======
>>>>>>> 7261a2ff
        "--quitonerror",
        required=False,
        help="0 = ignore errors,  1 = log errors and continue, 2 = (re)raise errors",
        type=int,
        choices=[0, 1, 2],
        default=1,
    )
    arp.add_argument(
        "--protfilter",
        required=False,
        help="1 = NMEA, 2 = UBX, 4 = RTCM3 (can be OR'd)",
        type=int,
        choices=[1, 2, 3, 4, 5, 6, 7],
        default=7,
    )
    arp.add_argument(
        "--msgfilter",
        required=False,
        help=(
            "Comma-separated string of message identities e.g. 'NAV-PVT,GNGSA,1087'. "
            + "A period clause may be added to each msg identity e.g. 1087(10), "
            + "signifying the minimum period in seconds between messages of this type."
        ),
        default=None,
    )
    arp.add_argument(
        "--limit",
        required=False,
        help="Maximum number of messages to read (0 = unlimited)",
        type=int,
        default=0,
    )
    arp.add_argument(
        "--verbosity",
        required=False,
        help="Log message verbosity 0 = low, 1 = medium, 2 = high, 3 = debug",
        type=int,
        choices=[0, 1, 2, 3],
        default=1,
    )
    arp.add_argument(
        "--outfile",
        required=False,
        help="Fully qualified path to output file",
        default=None,
    )
    arp.add_argument(
        "--logtofile",
        required=False,
        help="0 = log to stdout, 1 = log to file '/logpath/gnssdump-timestamp.log'",
        type=int,
        choices=[0, 1],
        default=0,
    )
    arp.add_argument(
        "--logpath",
        required=False,
        help="Fully qualified path to logfile folder",
        default=".",
    )
    arp.add_argument(
        "--outputhandler",
        required=False,
        help="Either writeable output medium or evaluable expression",
    )
    arp.add_argument(
        "--errorhandler",
        required=False,
        help="Either writeable output medium or evaluable expression",
    )

    kwargs = vars(arp.parse_args())

    try:
        with GNSSStreamer(**kwargs) as gns:
            gns.run()

    except KeyboardInterrupt:
        pass


if __name__ == "__main__":
    main()<|MERGE_RESOLUTION|>--- conflicted
+++ resolved
@@ -612,10 +612,6 @@
     arp.add_argument("-F", "--filename", required=False, help="Input file path/name")
     arp.add_argument("-S", "--socket", required=False, help="Input socket host:port")
     arp.add_argument(
-<<<<<<< HEAD
-        "-b",
-=======
->>>>>>> 7261a2ff
         "--baudrate",
         required=False,
         help="Serial baud rate",
@@ -624,10 +620,6 @@
         default=9600,
     )
     arp.add_argument(
-<<<<<<< HEAD
-        "-t",
-=======
->>>>>>> 7261a2ff
         "--timeout",
         required=False,
         help="Serial timeout in seconds",
@@ -635,10 +627,6 @@
         default=3.0,
     )
     arp.add_argument(
-<<<<<<< HEAD
-        "-f",
-=======
->>>>>>> 7261a2ff
         "--format",
         required=False,
         help="Output format 1 = parsed, 2 = binary, 4 = hex, 8 = tabulated hex, 16 = parsed as string, 32 = JSON (can be OR'd)",
@@ -646,10 +634,6 @@
         default=1,
     )
     arp.add_argument(
-<<<<<<< HEAD
-        "-v",
-=======
->>>>>>> 7261a2ff
         "--validate",
         required=False,
         help="1 = validate checksums, 0 = do not validate",
@@ -658,10 +642,6 @@
         default=1,
     )
     arp.add_argument(
-<<<<<<< HEAD
-        "-m",
-=======
->>>>>>> 7261a2ff
         "--msgmode",
         required=False,
         help="0 = GET, 1 = SET, 2 = POLL",
@@ -678,10 +658,6 @@
         default=1,
     )
     arp.add_argument(
-<<<<<<< HEAD
-        "-q",
-=======
->>>>>>> 7261a2ff
         "--quitonerror",
         required=False,
         help="0 = ignore errors,  1 = log errors and continue, 2 = (re)raise errors",
